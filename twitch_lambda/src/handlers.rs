--- conflicted
+++ resolved
@@ -663,15 +663,9 @@
         .into_response()
 }
 
-<<<<<<< HEAD
-/// Delete a specific EventSub chat subscription for the authenticated user
-#[instrument(skip(state))]
-pub async fn delete_chat_subscription_handler(
-=======
 /// Delete all EventSub chat subscriptions for the authenticated user
 #[instrument(skip(state))]
 pub async fn delete_chat_subscriptions_handler(
->>>>>>> c95bbe72
     State(state): State<AppContext>,
     CognitoUserId(cognito_user_id): CognitoUserId,
 ) -> impl IntoResponse {
@@ -733,11 +727,7 @@
     };
 
     // Delete each subscription
-<<<<<<< HEAD
-    user_subscriptions
-=======
     let delete_results = user_subscriptions
->>>>>>> c95bbe72
         .iter()
         .map(async |sub: &EventSubSubscription| {
             let delete_result = twitch::delete_eventsub_subscription(
@@ -750,14 +740,6 @@
             match delete_result {
                 Ok(_) => {
                     tracing::info!("Deleted subscription: {}", sub.id);
-<<<<<<< HEAD
-                }
-                Err(_) => {
-                    tracing::error!(
-                        "Failed to delete subscription {}",
-                        sub.id
-                    );
-=======
                     return true;
                 }
                 Err(message) => {
@@ -767,15 +749,12 @@
                         message
                     );
                     return false;
->>>>>>> c95bbe72
                 }
             }
         })
         .collect::<futures::future::JoinAll<_>>()
         .await;
 
-<<<<<<< HEAD
-=======
     if delete_results.iter().any(|&result| !result) {
         tracing::error!("One or more subscriptions failed to delete");
         return (
@@ -787,7 +766,6 @@
             .into_response();
     }
 
->>>>>>> c95bbe72
     (
         StatusCode::OK,
         Json(json!({
