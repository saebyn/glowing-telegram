--- conflicted
+++ resolved
@@ -59,11 +59,7 @@
         .route(
             "/eventsub/chat/subscribe",
             post(handlers::subscribe_chat_handler)
-<<<<<<< HEAD
-                .delete(handlers::delete_chat_subscription_handler),
-=======
                 .delete(handlers::delete_chat_subscriptions_handler),
->>>>>>> c95bbe72
         )
         .route(
             "/eventsub/chat/status",
