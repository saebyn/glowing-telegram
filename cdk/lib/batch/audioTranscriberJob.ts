--- conflicted
+++ resolved
@@ -7,12 +7,9 @@
 import * as iam from 'aws-cdk-lib/aws-iam';
 import * as ecs from 'aws-cdk-lib/aws-ecs';
 import * as ecr from 'aws-cdk-lib/aws-ecr';
-<<<<<<< HEAD
 import type * as efs from 'aws-cdk-lib/aws-efs';
-=======
 import * as logs from 'aws-cdk-lib/aws-logs';
 import { LOG_GROUP_PREFIX, LOG_RETENTION } from '../util/serviceLambda';
->>>>>>> ab04e28b
 
 interface AudioTranscriberJobConstructProps {
   outputBucket: s3.IBucket;
@@ -60,7 +57,6 @@
       'glowing-telegram/audio-transcription',
     );
 
-<<<<<<< HEAD
     // Define EFS volume for model caching
     const modelCacheVolume = batch.EcsVolume.efs({
       name: 'model-cache',
@@ -70,13 +66,12 @@
       rootDirectory: '/',
       enableTransitEncryption: true,
       useJobRole: true,
-=======
+    });
     // Create log group for audio transcriber batch job
     const logGroup = new logs.LogGroup(this, 'LogGroup', {
       logGroupName: `${LOG_GROUP_PREFIX}/batch/audio-transcriber`,
       retention: LOG_RETENTION,
       removalPolicy: cdk.RemovalPolicy.DESTROY,
->>>>>>> ab04e28b
     });
 
     const containerDefinition = new batch.EcsEc2ContainerDefinition(
