[workspace]
repository = "https://github.com/saebyn/glowing-telegram"
license = "AGPL-3.0"
resolver = "2"

members = [
  "api",
  "gt_ffmpeg",
  "task_worker",
  "video_ingestor",
  "audio_transcriber",
  "summarize_transcription",
<<<<<<< HEAD
  "crud_api",
  "types",
=======
  "crud_api", "ai_chat_lambda",
>>>>>>> d9d49a3f
]

[profile.release]
strip = true

[workspace.lints.clippy]
# Lint groups
# These have a priority of -1 to ensure that individual
# Lints override them, if present.
pedantic = { level = "warn", priority = -1 }
nursery = { level = "warn", priority = -1 }
cargo = { level = "warn", priority = -1 }
perf = { level = "warn", priority = -1 }
complexity = { level = "warn", priority = -1 }
correctness = { level = "deny", priority = -1 }
style = { level = "warn", priority = -1 }<|MERGE_RESOLUTION|>--- conflicted
+++ resolved
@@ -10,12 +10,9 @@
   "video_ingestor",
   "audio_transcriber",
   "summarize_transcription",
-<<<<<<< HEAD
   "crud_api",
+  "ai_chat_lambda",
   "types",
-=======
-  "crud_api", "ai_chat_lambda",
->>>>>>> d9d49a3f
 ]
 
 [profile.release]
